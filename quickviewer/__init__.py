"""Classes for displaying interactive medical image plots."""

import os
import re
import itertools
import ipywidgets as ipyw
import numpy as np
import matplotlib.pyplot as plt
import matplotlib as mpl

from quickviewer.image import MultiImage, OrthogonalImage, ChequerboardImage, \
        OverlayImage, DiffImage
from quickviewer.image import _slider_axes, _df_plot_types, \
        _struct_plot_types, _orthog, _default_figsize, _plot_axes, _axes


_style = {"description_width": "initial"}


# Matplotlib settings
mpl.rcParams["figure.figsize"] = (7.4, 4.8)
mpl.rcParams["font.serif"] = "Times New Roman"
mpl.rcParams["font.family"] = "serif"
mpl.rcParams["font.size"] = 14.0


class QuickViewer:
    """Display multiple ViewerImages and comparison images."""

    def __init__(
        self,
        nii,
        title=None,
        mask=None,
        dose=None,
        structs=None,
        jacobian=None,
        df=None,
        share_slider=True,
        orthog_view=False,
        plots_per_row=None,
        match_axes=None,
        scale_in_mm=True,
        show_cb=False,
        show_overlay=False,
        show_diff=False,
        comparison_only=False,
        cb_splits=2,
        overlay_opacity=0.5,
        overlay_legend=False,
        legend_loc="lower left",
        translation=False,
        translation_file_to_overwrite=None,
        suptitle=None,
        show=True,
        **kwargs
    ):
        """
        Display one or more interactive images.

        Parameters
        ----------

        file_path : string/nifti/array/list
            Source of image data for each plot. If multiple plots are to be
            shown, this must be a list. Image sources can be any of:
            (a) The path to a NIfTI file;
            (b) A nibabel.nifti1.Nifti1Image object;
            (c) The path to a file containing a NumPy array;
            (d) A NumPy array.

        title : string or list of strings, default=None
            Custom title(s) to use for the image(s) to be displayed. If the 
            number of titles given, n, is less than the number of images, only
            the first n figures will be given custom titles. If any titles are
            None, the name of the image file will be used as the title.

        mask : string/nifti/array/list, default=None
            Source(s) of array(s) to with which to mask each plot (see valid
            image sources for <file_path>).

        dose : string/nifti/array/list, default=None
            Source(s) of dose field array(s) to overlay on each plot (see valid
            image sources for <file_path>).

        structs : string/list of strings/list of list of strings, default=None
            A string or list of strings corresponding to each image to be 
            shown. These strings can be:
                (a) A path to a NIfTI structure file;
                (b) A path to a directory containing NIfTI structure files;
                (c) A wildcard matching path(s) to NIfTI structure file(s);
                (d) A wildcard matching path(s) to directories containing 
                    NIfTI structure file(s).
            For each image, the structures in all NIfTI files matching the 
            contents of the corresponding string or list of strings will be
            overlaid on the image. If the item corresponding to the image is 
            None, no structures will be overlaid on that image.

        jacobian : string/nifti/array/list, default=None
            Source(s) of jacobian determinant array(s) to overlay on each plot 
            (see valid image sources for <file_path>).

        df : string/nifti/array/list, default=None
            Source(s) of deformation field(s) to overlay on each plot 
            (see valid image sources for <file_path>).

        share_slider : bool, default=True
            If True and all displayed images are in the same frame of 
            reference, a single slice slider will be shared between all plots.
            If plots have different frames of reference, this option will be 
            ignored.

        orthog_view : bool, default=False
            If True, an orthgonal view with an indicator line showing the 
            current slice will be displayed alongside each plot.

        plots_per_row : int, default=None
            Number of plots to display before starting a new row. If None,
            all plots will be shown on a single row.

        match_axes : int/str, default=None
            Method for adjusting axis limits. Can either be:
            - An integer n, where 0 < n < number of plots, or n is -1. The axes
              of all plots will be adjusted to be the same as those of plot n.
            - "all": axes for all plots will be adjusted to cover the maximum
              range of all plots.
            - "overlap": axes for all plots will be adjusted to just show the
              overlapping region.
            - "x": axes will be adjusted to cover the same range across
              whatever the x axis is in the current view.
            - "y": axes will be adjusted to cover the same range across
              whatever the y axis is in the current view.

        scale_in_mm : bool, default=True
            If True, the axis scales will be shown in mm instead of array
            indices.

        show_cb : bool, default=False
            If True, a chequerboard image will be displayed. This option will 
            only be applied if the number of images in <file_path> is 2.

        show_overlay : bool, default=False
            If True, a blue/red transparent overlaid image will be displayed.
            This option will only be applied if the number of images in 
            <file_path> is 2.

        show_diff : bool, default=False
            If True, a the difference between two images will be shown. This 
            option will only be applied if the number of images in <file_path> 
            is 2.

        comparison_only : bool, False
            If True, only comparison images (overlay/chequerboard/difference)
            will be shown. If no comparison options are selected, this 
            parameter will be ignored.

        cb_splits : int, default=2
            Number of sections to show for chequerboard image. Minimum = 1
            (corresponding to no chequerboard). Can later be changed 
            interactively.

        overlay_opacity : float, default=0.5
            Initial opacity of overlay. Can later be changed interactively.

        overlay_legend : bool default=False
            If True, a legend will be displayed on the overlay plot.

        legend_loc : str, default='lower left'
            Location for any legends being displayed. Must be a valid 
            matplotlib legend location.

        translation : bool, default=False
            If True, widgets will be displayed allowing the user to apply a 
            translation to the image and write this to an elastix transform 
            file or plain text file.

        translation_file_to_overwrite : str, default=None
            If not None and the <translation> option is used, this parameter
            will be used to populate the "Original" and "Output" file fields in 
            the translation user interface.

        suptitle : string, default=None
            Global title for all subplots. If None, no suptitle will be added.

        show : bool, default=True
            If True, the plot will be displayed when the QuickViewer object is 
            created. Otherwise, the plot can be displayed later via
            QuickViewer.show().

        kwargs
        ------

        init_view : string, default='x-y'
            Orientation at which to initially display the image(s).

        init_sl : integer, default=None
            Slice number in the initial orientation direction at which to 
            display the first image (can be changed interactively later). If
            None, the central slice will be displayed.

        init_pos : float, default=None
            Position in mm of the first slice to display. This will be rounded
            to the nearest slice. If <init_pos> and <init_idx> are both given,
            <init_pos> will override <init_idx> only if <scale_in_mm> is True.

        v : tuple, default=(-300, 200)
            HU thresholds at which to display the first image. Can later be 
            changed interactively.

        figsize : float, default=5
            Height of the displayed figure in inches. If None, the value in
            _default_figsize is used.

        colorbar : bool, default=False
            If True, colorbars will be displayed for HU, dose and Jacobian 
            determinant.

        mpl_kwargs : dict, default=None
            Dictionary of keyword arguments to pass to matplotlib.pyplot.imshow
            for the main image (e.g. to change colormap to red, set 
            mpl_kwargs={"cmap": "Reds"}). Note that "vmin" and "vmax" are
            set separately via the <v> argument.

        dose_opacity : float, default=0.5
            Initial opacity of the overlaid dose field. Can later be changed
            interactively.

        dose_kwargs : dict, default=None
            Dictionary of keyword arguments to pass to matplotlib.pyplot.imshow
            for the dose field.

        invert_mask : bool, default=False
            If True, any masks applied will be inverted.

        mask_colour : matplotlib color, default="black"
            Colour in which to display masked areas.

        jacobian_opacity : float, default=0.5
            Initial opacity of the overlaid jacobian determinant. Can later 
            be changed interactively.

        jacobian_kwargs : dict, default=None
            Dictionary of keyword arguments to pass to matplotlib.pyplot.imshow
            for the jacobian determinant.

        df_plot_type : str, default="grid"
            Option for initial plotting of deformation field. Can be 'grid', 
            'quiver', or 'none'. Can later be changed interactively.

        df_spacing : int/tuple, default=30
            Spacing between arrows on the quiver plot/gridlines on the grid 
            plot of a deformation field. Can be a single value for spacing in 
            all directions, or a tuple with values for (x, y, z). Dimensions
            are mm if <scale_in_mm> is True, or voxels if <scale_in_mm> is 
            False.

        df_kwargs : dict, default=None
            Dictionary of keyword arguments to pass to matplotlib when plotting
            the deformation field.

        struct_plot_type : str, default='contour'
            Option for initial plot of structures. Can be 'contour', 'mask', or
            'none'. Can later be changed interactively.

        struct_opacity : float, default=1
            Initial opacity of structures when plotted as masks. Can later 
            be changed interactively.

        struct_linewidth : float, default=2
            Initial linewidth of structures when plotted as contours. Can later 
            be changed interactively.

        struct_info : bool, default=True
            If True, the lengths and volumes of each structure will be 
            displayed below the plot.

        length_units : str, default=None
            Units in which to display the lengths of structures if 
            <struct_info> if True. If None, units will be voxels if 
            <scale_in_mm> is False, or mm if <scale_in_mm> is True. Options:
                (a) "mm"
                (b) "voxels"

        vol_units : str, default=None
            Units in which to display the volumes of structures if 
            <struct_info> if True. If None, units will be voxels if 
            <scale_in_mm> is False, or mm^3 if <scale_in_mm> is True. Options:
                (a) "mm" for mm^3
                (b) "voxels" for voxels
                (c) "ml" for ml

        struct_legend : bool, default=True
            If True, a legend will be displayed for any plot with structures.

        init_struct : str, default=None
            If set to a structure name, the first slice to be displayed will
            be the central slice of that structure. This supercedes <init_pos>
            and <init_sl>.

        struct_colours : dict, default=None
            Map between structures and colours to use for that structure. The
            key can either be: 
                (a) The path corresponding to the structure NIfTI file;
                (b) The name of the structure (i.e. the name of the NIfTI file
                    without the extension, optionally with underscores replaced
                    by spaces);
                (c) A wildcard matching the name(s) of structure(s) to be 
                    coloured, optionally with underscores replace by spaces;
                (d) A wildcard string matching the path(s) of the structure 
                    file(s) to be given the chosen colour.
            Matching structures will be searched for in that order. If more 
            than one structure matches, all matching structures will have that
            colour. (Note: structure names are case insensitive).

        structs_as_mask : bool, default=True
            If True, any loaded structures will be used to mask the image and
            dose field.

        continuous_update : bool, default=False
            If True, sliders in the UI will continuously update the figure as 
            they are adjusted. Can cause lag.

        annotate_slice : str, default=None
            Color for annotation of slice number. If None, no annotation will 
            be added unless viewing outside jupyter, in which case the 
            annotation will be white by default.

        save_as : str, default=None
            File to which the figure will be saved upon creation. If not None,
            a text input and button will be added to the UI, allowing the 
            user to save the figure again at a later point.

        zoom : double/tuple, default=None
            Amount between by which to zoom in (e.g. zoom=2 would give a 
            2x zoom). Can be a single value for all directions or a tuple of
            values for the (x, y, z) directions.
            
        downsample : int/tuple, default=None
            Factor by which to downsample an image. Can be a single value for
            all directions or a tuple of values in the (x, y, z) directions.
            For no downsampling, set values to None or 1, e.g. to downsample
            in the z direction only: downsample=(1, 1, 3).

        affine : 4x4 array, default=None
            Affine matrix to be used if image source(s) are NumPy array(s). If 
            image sources are nifti file paths or nibabel objects, this 
            parameter is ignored. If None, the arguments <voxel_sizes> and 
            <origin> will be used to set the affine matrix.

        voxel_sizes : tuple, default=(1, 1, 1)
            Voxel sizes in mm, given in the order (y, x, z). Only used if
            image source is a numpy array and <affine> is None.

        origin : tuple, default=(0, 0, 0)
            Origin position in mm, given in the order (y, x, z). Only used if
            image source is a numpy array and <affine> is None.

        """

        # Get image file inputs
        if not isinstance(nii, list) or isinstance(nii, tuple):
            self.nii = [nii]
        else:
            self.nii = nii
        self.n = len(self.nii)

        # Process other inputs
        self.title = self.get_input_list(title)
        self.dose = self.get_input_list(dose)
        self.mask = self.get_input_list(mask)
        self.structs = self.get_input_list(structs)
        self.jacobian = self.get_input_list(jacobian)
        self.df = self.get_input_list(df)

        # Make individual viewers
        self.scale_in_mm = scale_in_mm
        self.viewer = []
        viewer_type = ImageViewer if not orthog_view else OrthogViewer
        for i in range(self.n):
            viewer = viewer_type(
                self.nii[i], title=self.title[i], dose=self.dose[i],
                mask=self.mask[i], structs=self.structs[i],
                jacobian=self.jacobian[i], df=self.df[i], standalone=False,
                scale_in_mm=scale_in_mm, legend_loc=legend_loc, **kwargs)
            if viewer.im.valid:
                self.viewer.append(viewer)
        self.n = len(self.viewer)
        if not self.n:
            print("No valid images found.")
            return

        # Load comparison images
        self.cb_splits = cb_splits
        self.overlay_opacity = overlay_opacity
        self.overlay_legend = overlay_legend
        self.legend_loc = legend_loc
        self.load_comparison(show_cb, show_overlay, show_diff)
        self.comparison_only = comparison_only
        self.translation = translation
        self.tfile = translation_file_to_overwrite

        # Settings needed for plotting
        self.figsize = kwargs.get("figsize", _default_figsize)
        self.colorbar = kwargs.get("colorbar", False)
        self.plots_per_row = plots_per_row
        self.suptitle = suptitle
        self.match_axes = match_axes
        if self.match_axes is not None and not self.scale_in_mm:
            self.match_axes = None
        self.in_notebook = in_notebook()
        self.saved = False
        self.plotting = False

        # Make UI
        self.make_ui(share_slider)

        # Display
        self.show(show)

    def show(self, show):
        ImageViewer.show(self, show)

    def get_input_list(self, inp):
        """Convert an input to a list with one item per image to be
        displayed."""

        if inp is None or len(inp) == 0:
            return [None for i in range(self.n)]

        # Convert arg to a list
        input_list = []
        if isinstance(inp, list) or isinstance(inp, tuple):
            if self.n == 1:
                input_list = [inp]
            else:
                input_list = inp
        else:
            input_list = [inp]
        return input_list + [None for i in range(self.n - len(input_list))]

    def any_attr(self, attr):
        """Check whether any of this object's viewers have a given attribute.
        """

        return any([getattr(v.im, "has_" + attr) for v in self.viewer])

    def load_comparison(self, show_cb, show_overlay, show_diff):
        """Create any comparison images."""

        self.comparison = []
        self.has_chequerboard = show_cb
        self.has_overlay = show_overlay
        self.has_diff = show_diff
        if not (show_cb or show_overlay or show_diff):
            return

        assert self.n > 1
        im1 = self.viewer[0].im
        im2 = self.viewer[1].im

        if show_cb:
            self.chequerboard = ChequerboardImage(
                im1, im2, title="Chequerboard", scale_in_mm=self.scale_in_mm)
            self.comparison.append(self.chequerboard)
        if show_overlay:
            self.overlay = OverlayImage(
                im1, im2, title="Overlay", scale_in_mm=self.scale_in_mm)
            self.comparison.append(self.overlay)
        if show_diff:
            self.diff = DiffImage(
                im1, im2, title="Difference", scale_in_mm=self.scale_in_mm)
            self.comparison.append(self.diff)

    def make_ui(self, share_slider):

        # Only allow share_slider if images have same frame of reference
        if share_slider:
            share_slider *= all([v.im.same_frame(self.viewer[0].im) for v in
                                 self.viewer])

        # Make UI for first image
        v0 = self.viewer[0]
        v0.make_ui()

        # Store needed UIs
        self.ui_view = v0.ui_view
        self.view = self.ui_view.value
        self.ui_struct_plot_type = v0.ui_struct_plot_type
        self.struct_plot_type = self.ui_struct_plot_type.value

        # Make main upper UI list (= view radio + single HU/slice slider)
        many_sliders = not share_slider and self.n > 1
        if not many_sliders:
            self.main_ui = v0.main_ui
        else:
            self.main_ui = [self.ui_view]

        # Make UI for other images
        for v in self.viewer[1:]:
            v.make_ui(vimage=v0, share_slider=share_slider)

        # Make UI for each image (= unique HU/slice sliders and struct jump)
        self.per_image_ui = []
        if many_sliders:
            for v in self.viewer:
                sliders = [v.ui_hu, v.ui_slice]
                if v.im.has_structs:
                    sliders.insert(0, v.ui_struct_jump)
                else:
                    if self.any_attr("structs"):
                        sliders.insert(0, ipyw.Label())
                self.per_image_ui.append(sliders)

        # Make extra UI list
        self.extra_ui = []
        for attr in ["mask", "dose", "df"]:
            if self.any_attr(attr):
                self.extra_ui.append(getattr(v0, "ui_" + attr))
        if self.any_attr("jacobian"):
            self.extra_ui.extend([v0.ui_jac_opacity, v0.ui_jac_range])
        if self.any_attr("structs"):
            self.extra_ui.extend([v0.ui_struct_plot_type, v0.ui_struct_slider])

        # Make extra UI elements
        self.make_lower_ui()
        self.make_comparison_ui()
        self.make_translation_ui()

        # Assemble UI boxes
        main_and_extra_box = ipyw.HBox([ipyw.VBox(self.main_ui),
                                        ipyw.VBox(self.extra_ui),
                                        ipyw.VBox(self.trans_ui),
                                        ipyw.VBox(self.comp_ui)])
        self.slider_boxes = [ipyw.VBox(ui) for ui in self.per_image_ui]
        self.set_slider_widths()
        self.upper_ui = [main_and_extra_box, ipyw.HBox(self.slider_boxes)]
        self.upper_ui_box = ipyw.VBox(self.upper_ui)
        self.lower_ui_box = ipyw.VBox(self.lower_ui)
        self.all_ui = (
            self.main_ui
            + self.extra_ui
            + list(itertools.chain.from_iterable(self.per_image_ui))
            + self.comp_ui
            + self.trans_ui
            + self.ui_struct_checkboxes
        )

    def make_lower_ui(self):
        """Make lower UI for structure checkboxes."""

        # Saving UI
        self.lower_ui = []
        if self.viewer[0].save_as is not None:
            self.lower_ui.extend([self.viewer[0].save_name,
                                  self.viewer[0].save_button])

        # Structure UI
        many_with_structs = sum([v.im.has_structs for v in self.viewer]) > 1
        self.ui_struct_checkboxes = []
        for v in self.viewer:

            # Add plot title to structure UI
            if many_with_structs and v.im.has_structs:
                title = f"<b>{v.im.title + ':'}</b>"
                if v.struct_info:
                    v.ui_struct_checkboxes[0].value = title
                else:
                    self.lower_ui.append(ipyw.HTML(value=title))

            # Add to overall lower UI
            self.lower_ui.extend(v.lower_ui)
            self.ui_struct_checkboxes.extend(v.ui_struct_checkboxes)

    def make_comparison_ui(self):

        self.comp_ui = []

        if self.has_chequerboard:
            max_splits = max([10, self.cb_splits])
            self.ui_cb = ipyw.IntSlider(
                min=1, max=max_splits, value=self.cb_splits, step=1,
                continuous_update=self.viewer[0].continuous_update,
                description="Chequerboard splits",
                style=_style,
            )
            self.comp_ui.append(self.ui_cb)

        if self.has_overlay:
            self.ui_overlay = ipyw.FloatSlider(
                value=self.overlay_opacity, min=0, max=1, step=0.1,
                description="Overlay opacity",
                continuous_update=self.viewer[0].continuous_update,
                readout_format=".1f",
                style=_style,
            )
            self.comp_ui.append(self.ui_overlay)

        if len(self.comparison):
            self.ui_invert = ipyw.Checkbox(value=False,
                                           description="Invert comparison")
            self.comp_ui.append(self.ui_invert)

    def make_translation_ui(self):

        self.trans_ui = []
        if not self.translation:
            return

        self.trans_viewer = self.viewer[int(self.n > 1)]
        self.trans_ui.append(ipyw.HTML(value="<b>Translation:</b>"))

        # Get input/output filenames
        if self.tfile is None:
            tfile = self.find_translation_file(self.trans_viewer.im)
            self.has_translation_input = tfile is not None
            if self.has_translation_input:
                tfile_out = re.sub(".0.txt", "_custom.txt", tfile)
            else:
                tfile_out = "translation.txt"
        else:
            tfile = self.tfile
            tfile_out = self.tfile
            self.has_translation_input = True

        # Make translation file UI
        if self.has_translation_input:
            self.translation_input = ipyw.Text(description="Original:",
                                               value=tfile)
            self.trans_ui.append(self.translation_input)
        self.translation_output = ipyw.Text(description="Save as:",
                                            value=tfile_out)
        self.tbutton = ipyw.Button(description="Write translation")
        self.tbutton.on_click(self.write_translation_to_file)
        self.trans_ui.extend([self.translation_output, self.tbutton])

        # Make translation sliders
        self.tsliders = {}
        for ax in _axes:
            n = self.trans_viewer.im.n_voxels[ax]
            self.tsliders[ax] = ipyw.IntSlider(
                min=-n,
                max=n,
                value=0,
                description=f"{ax} (0 mm)",
                continuous_update=False,
                #  style=_style
            )
            self.trans_ui.append(self.tsliders[ax])
        self.current_trans = {ax: slider.value for ax, slider
                              in self.tsliders.items()}

    def find_translation_file(self, image):
        """Find an elastix translation file inside the directory of an image.
        """

        if not hasattr(image, "path"):
            return
        indir = os.path.dirname(image.path)
        tfile = indir + "/TransformParameters.0.txt"
        if os.path.isfile(tfile):
            return tfile

    def write_translation_to_file(self, _):
        """Write current translation to file."""

        input_file = self.translation_input.value \
            if self.has_translation_input else None
        if input_file == "":
            input_file = None
        output_file = self.translation_output.value
        translations = {f"d{ax}": self.tsliders[ax].value 
                        * abs(self.trans_viewer.im.voxel_sizes[ax])
                        for ax in self.tsliders}
        write_translation_to_file(output_file, input_file=input_file,
                                  **translations)

    def apply_translation(self):
        """Update the description of translation sliders to show translation
        in mm if the translation is changed."""

        new_trans = {ax: slider.value for ax, slider in self.tsliders.items()}
        if new_trans == self.current_trans:
            return

        # Set shift for image
        self.current_trans = new_trans
        self.trans_viewer.im.set_shift(self.current_trans["x"],
                                       self.current_trans["y"],
                                       self.current_trans["z"])

        # Adjust descriptions
        for ax, slider in self.tsliders.items():
            slider.description = "{} ({:.0f} mm)".format(
                ax, self.trans_viewer.im.shift_mm[ax])

    def set_slider_widths(self):
        """Adjust widths of slider UI."""

        if self.plots_per_row is not None and self.plots_per_row < self.n:
            return
        for i, slider in enumerate(self.slider_boxes[:-1]):
            width = self.figsize * self.viewer[i].im.get_relative_width(
                self.view, self.colorbar) * mpl.rcParams["figure.dpi"]
            slider.layout = ipyw.Layout(width=f"{width}px")

    def make_fig(self):

        # Get relative width of each subplot
        if self.match_axes is None:
            width_ratios = [v.im.get_relative_width(self.view, self.colorbar)
                            for v in self.viewer]
            width_ratios.extend([c.get_relative_width(self.view) for
                                 c in self.comparison])
            self.xlim = None
            self.ylim = None

        # Set common x and y limits for all subplots if matching axes
        else:

            # Match all axes to one plot
            x, y = _plot_axes[self.view]
            if isinstance(self.match_axes, int):
                if self.match_axes >= self.n or self.match_axes == -1:
                    self.match_axes = self.n - 1
                extent = self.xlim = self.viewer[self.match_axes].im.extent[
                    self.view]
                self.xlim = extent[:2]
                self.ylim = extent[2:]

            # Match axes to either largest or smallest range
            else:

                # Get x and y limits of all plots
                x_lower = [min(v.im.lims[x]) for v in self.viewer]
                x_upper = [max(v.im.lims[x]) for v in self.viewer]
                y_lower = [max(v.im.lims[y]) for v in self.viewer]
                y_upper = [min(v.im.lims[y]) for v in self.viewer]

                # Set x and y limits
                min_func, max_func = min, max
                if self.match_axes == "overlap":
                    min_func, max_func = max_func, min_func
                self.xlim = min_func(x_lower), max_func(x_upper)
                self.ylim = max_func(y_lower), min_func(y_upper)

            # Recalculate width ratios
            if self.match_axes == "x":
                self.ylim = None
                x_range = abs(self.xlim[1] - self.xlim[0])
                width_ratios = [x_range / v.im.get_length(y) for v in
                                self.viewer]
            elif self.match_axes == "y":
                self.xlim = None
                y_range = abs(self.ylim[1] - self.ylim[0])
                width_ratios = [v.im.get_length(x) / y_range for v in
                                self.viewer]
            else:
                ratio = abs(self.xlim[1] - self.xlim[0]) \
                        / abs(self.ylim[1] - self.ylim[0])
                width_ratios = [ratio for i in range(self.n)]

            # Add ratios for comparison images
            for i in range(len(self.comparison)):
                width_ratios.append(width_ratios[0])

        # Get rows and columns
        n_plots = (not self.comparison_only) * self.n \
            + len(self.comparison)
        if self.comparison_only:
            width_ratios = width_ratios[self.n:]
        if self.plots_per_row is not None:
            n_cols = min([self.plots_per_row, n_plots])
            n_rows = int(np.ceil(n_plots / n_cols))
            width_ratios_padded = width_ratios + \
                [0 for i in range((n_rows * n_cols) - n_plots)]
            ratios_per_row = np.array(width_ratios_padded).reshape(n_rows,
                                                                   n_cols)
            width_ratios = np.amax(ratios_per_row, axis=0)
        else:
            n_cols = n_plots
            n_rows = 1

        # Make figure
        height = self.figsize * n_rows
        width = self.figsize * sum(width_ratios)
        self.fig = plt.figure(figsize=(width, height))

        # Make gridspec
        gs = self.fig.add_gridspec(n_rows, n_cols, width_ratios=width_ratios)
        i = 0
        if not self.comparison_only:
            for v in self.viewer:
                v.gs = gs[i]
                i += 1
        for c in self.comparison:
            c.gs = gs[i]
            i += 1

        # Assign callbacks to figure
        #  if not self.in_notebook:
            #  self.set_callbacks()

    def adjust_axes(self, im):
        """Match the axis range of a view to the viewers whose indices are
        stored in self.match_viewers."""

        if self.xlim is not None:
            im.ax.set_xlim(self.xlim)
            im.apply_zoom(self.view, zoom_y=False)
        if self.ylim is not None:
            im.ax.set_ylim(self.ylim)
            im.apply_zoom(self.view, zoom_x=False)

    def plot(self, **kwargs):
        """Plot all images."""

        if self.plotting:
            return
        self.plotting = True

        # Deal with view change
        if self.ui_view.value != self.view:
            self.view = self.ui_view.value
            for v in self.viewer:
                v.view = self.ui_view.value
                v.update_slice_slider()
            self.set_slider_widths()

        # Deal with structure plot type change
        if self.struct_plot_type != self.ui_struct_plot_type.value:
            self.struct_plot_type = self.ui_struct_plot_type.value
            self.viewer[0].update_struct_slider()

        # Deal with structure jumps
        for v in self.viewer:
            if v.ui_struct_jump != "":
                v.jump_to_struct()

        # Apply any translations
        if self.translation:
            self.apply_translation()

        # Reset figure
        self.make_fig()

        # Plot all images
        for v in self.viewer:
            if self.comparison_only:
                v.set_slice_and_view()
                v.im.set_slice(self.view, v.slice[self.view])
            else:
                v.plot()
                self.adjust_axes(v.im)

        # Plot all comparison images
        if len(self.comparison):
            invert = self.ui_invert.value
            if self.has_chequerboard:
                self.chequerboard.plot(invert=invert,
                                       n_splits=self.ui_cb.value,
                                       mpl_kwargs=self.viewer[0].v_min_max)
            if self.has_overlay:
                self.overlay.plot(invert=invert,
                                  opacity=self.ui_overlay.value,
                                  mpl_kwargs=self.viewer[0].v_min_max,
                                  legend=self.overlay_legend,
                                  legend_loc=self.legend_loc)
            if self.has_diff:
                self.diff.plot(invert=invert,
                               mpl_kwargs=self.viewer[0].v_min_max)
            for c in self.comparison:
                self.adjust_axes(c)

        if self.suptitle is not None:
            self.fig.suptitle(self.suptitle)

        plt.tight_layout()
        self.plotting = False

        # Automatic saving on first plot
        if self.viewer[0].save_as is not None and not self.saved:
            self.viewer[0].save_fig()
            self.saved = True


class ImageViewer():
    """Class for displaying a MultiImage with interactive elements."""

    def __init__(
        self,
        nii,
        init_view="x-y",
        init_sl=None,
        init_pos=None,
        v=(-300, 200),
        figsize=_default_figsize,
        colorbar=False,
        mpl_kwargs=None,
        dose_opacity=0.5,
        dose_kwargs=None,
        invert_mask=False,
        mask_colour="black",
        jacobian_opacity=0.5,
        jacobian_kwargs=None,
        df_plot_type="grid",
        df_spacing=30,
        df_kwargs=None,
        struct_plot_type="contour",
        struct_opacity=1,
        struct_linewidth=2,
        struct_info=False,
        length_units=None,
        vol_units=None,
        struct_legend=True,
        legend_loc="lower left",
        init_struct=None,
        standalone=True,
        continuous_update=False,
        annotate_slice=None,
        save_as=None,
        show=True,
        **kwargs
    ):

        self.im = self.make_image(nii, **kwargs)
        if not self.im.valid:
            return
        self.gs = None  # Gridspec in which to place plot axes

        # Set initial view
        view_map = {"y-x": "x-y", "z-x": "x-z", "z-y": "y-z"}
        if init_view in view_map:
            self.view = view_map[init_view]
        else:
            self.view = init_view

        # Set initial slice numbers
        self.slice = {view: int(self.im.n_voxels[z] / 2) for view, z
                      in _slider_axes.items()}
        if init_pos is not None and self.im.scale_in_mm:
            self.set_slice_from_pos(init_view, init_pos)
        else:
            self.set_slice(init_view, init_sl)

        # Assign plot settings
        # General settings
        self.in_notebook = in_notebook()
        self.mpl_kwargs = mpl_kwargs
        self.v = v
        self.figsize = figsize
        self.continuous_update = continuous_update
        self.colorbar = colorbar
        self.annotate_slice = annotate_slice
        if self.annotate_slice is None and not self.in_notebook:
            self.annotate_slice = True
        self.save_as = save_as
        self.plotting = False
        self.callbacks_set = False
        self.standalone = standalone

        # Mask settings
        self.invert_mask = invert_mask
        self.mask_colour = mask_colour

        # Dose settings
        self.init_dose_opacity = dose_opacity
        self.dose_kwargs = dose_kwargs

        # Jacobian/deformation field settings
        self.init_jac_opacity = jacobian_opacity
        self.jacobian_kwargs = jacobian_kwargs
        self.df_plot_type = df_plot_type
        self.df_spacing = df_spacing
        self.df_kwargs = df_kwargs

        # Structure settings
        self.struct_plot_type = struct_plot_type
        self.struct_opacity = struct_opacity
        self.struct_linewidth = struct_linewidth
        self.struct_legend = struct_legend
        self.legend_loc = legend_loc
        self.struct_info = struct_info
        self.vol_units = vol_units
        self.length_units = length_units
        if self.vol_units is None:
            self.vol_units = "mm" if self.im.scale_in_mm else "voxels"
        if self.length_units is None:
            self.length_units = "mm" if self.im.scale_in_mm else "voxels"
        self.init_struct = init_struct

        # Make UI
        self.make_ui()

        # Display plot
        if standalone:
            self.show(show)

    def make_image(self, *args, **kwargs):
        """Set up image object."""
        return MultiImage(*args, **kwargs)

    def set_slice(self, view, sl):
        """Set the current slice number in a specific view."""

        if sl is None:
            return
        max_slice = self.im.n_voxels[_slider_axes[view]]
        min_slice = 1
        if self.slice[view] < min_slice:
            self.slice[view] = min_slice
        elif self.slice[view] > max_slice:
            self.slice[view] = max_slice
        else:
            self.slice[view] = sl

    def set_slice_from_pos(self, view, pos):
        """Set the current slice number from a position in mm."""

        ax = _slider_axes[view]
        sl = self.im.pos_to_slice(pos, ax)
        self.set_slice(view, sl)

    def slider_to_sl(self, val, ax=None):
        """Convert a slider value to a slice number."""

        if ax is None:
            ax = _slider_axes[self.view]

        if self.im.scale_in_mm:
            return self.im.pos_to_slice(val, ax)
        else:
            return int(val)

    def slice_to_slider(self, sl, ax=None):
        """Convert a slice number to a slider value."""

        if ax is None:
            ax = _slider_axes[self.view]

        if self.im.scale_in_mm:
            return self.im.slice_to_pos(sl, ax)
        else:
            return sl

    def make_ui(self, vimage=None, share_slider=True):
        """Make Jupyter notebook UI. If qv_image contains another ImageViewer
        instance, the UI will be taken from that image. If share_slider is
        False, independent HU and slice sliders will be created."""

        shared_ui = isinstance(vimage, ImageViewer)
        self.main_ui = []

        # View radio buttons
        if not shared_ui:
            self.ui_view = ipyw.RadioButtons(
                options=["x-y", "y-z", "x-z"],
                value=self.view,
                description="Slice plane selection:",
                disabled=False,
                style=_style,
            )
            self.main_ui.append(self.ui_view)
        else:
            self.ui_view = vimage.ui_view
            self.view = self.ui_view.value

        # Structure jumping menu
        self.structs_for_jump = {"": None, **{s.name_nice: s for s in
                                              self.im.structs}}
        init_struct = self.init_struct if self.init_struct in \
            self.structs_for_jump else ""
        self.ui_struct_jump = ipyw.Dropdown(
            options=self.structs_for_jump.keys(),
            value=init_struct,
            description="Jump to",
            style=_style,
        )
        if self.im.has_structs:
            self.main_ui.append(self.ui_struct_jump)

        # HU and slice sliders
        if not share_slider or not shared_ui:

            # Make HU slider
            self.ui_hu = ipyw.IntRangeSlider(
                min=-2000, max=2000,
                value=self.v,
                description="HU range",
                continuous_update=False,
                style=_style
            )
            self.main_ui.append(self.ui_hu)

            # Make slice slider
            readout = ".1f" if self.im.scale_in_mm else ".0f"
            self.ui_slice = ipyw.FloatSlider(
                continuous_update=self.continuous_update,
                style=_style,
                readout_format=readout
            )
            self.own_ui_slice = True
            self.update_slice_slider()
            self.main_ui.append(self.ui_slice)

        else:
            self.ui_hu = vimage.ui_hu
            self.ui_slice = vimage.ui_slice
            self.slice[self.view] = self.ui_slice.value
            self.own_ui_slice = False

        # Extra sliders
        self.extra_ui = []
        if not shared_ui:

            # Mask checkbox
            self.ui_mask = ipyw.Checkbox(value=self.im.has_mask,
                                         description="Apply mask")
            if self.im.has_mask:
                self.extra_ui.append(self.ui_mask)

            # Dose opacity
            self.ui_dose = ipyw.FloatSlider(
                value=self.init_dose_opacity, min=0, max=1, step=0.05,
                description="Dose opacity",
                continuous_update=self.continuous_update,
                readout_format=".2f", style=_style,
            )
            if self.im.has_dose:
                self.extra_ui.append(self.ui_dose)

            # Jacobian opacity and range
            self.ui_jac_opacity = ipyw.FloatSlider(
                value=self.init_jac_opacity, min=0, max=1, step=0.05,
                description="Jacobian opacity",
                continuous_update=self.continuous_update,
                readout_format=".2f", style=_style,
            )
            self.ui_jac_range = ipyw.FloatRangeSlider(
                min=-0.5, max=2.5, step=0.1, value=[0.8, 1.2],
                description="Jacobian range", continuous_update=False,
                style=_style, readout_format=".1f"
            )
            if self.im.has_jacobian:
                self.extra_ui.extend([self.ui_jac_opacity,
                                      self.ui_jac_range])

            # Deformation field plot type
            self.ui_df = ipyw.Dropdown(
                options=_df_plot_types,
                value=self.df_plot_type,
                description="Deformation field",
                style=_style,
            )
            if self.im.has_df:
                self.extra_ui.append(self.ui_df)

            # Structure UI
            # Structure plot type
            self.ui_struct_plot_type = ipyw.Dropdown(
                options=_struct_plot_types,
                value=self.struct_plot_type,
                description="Structure plotting",
                style=_style,
            )

            # Opacity/linewidth slider
            self.ui_struct_slider = ipyw.FloatSlider(continuous_update=False,
                                                     style=_style)
            self.update_struct_slider()

            # Add all structure UIs
            if self.im.has_structs:
                self.extra_ui.extend([
                    self.ui_struct_plot_type,
                    self.ui_struct_slider
                ])

        else:
            to_share = ["ui_mask", "ui_dose", "ui_jac_opacity", "ui_jac_range",
                        "ui_df", "ui_struct_plot_type", "ui_struct_slider"]
            for ts in to_share:
                setattr(self, ts, getattr(vimage, ts))

        # Make lower
        self.make_lower_ui()

        # Combine UI elements
        self.upper_ui = [ipyw.VBox(self.main_ui), ipyw.VBox(self.extra_ui)]
        self.upper_ui_box = ipyw.HBox(self.upper_ui)
        self.lower_ui_box = ipyw.VBox(self.lower_ui)
        self.all_ui = self.main_ui + self.extra_ui + self.ui_struct_checkboxes

    def make_lower_ui(self):

        # Saving UI
        self.lower_ui = []
        if self.save_as is not None:
            self.save_name = ipyw.Text(description="Output file:",
                                       value=self.save_as)
            self.save_button = ipyw.Button(description="Save")
            self.save_button.on_click(self.save_fig)
            if self.standalone:
                self.lower_ui.extend([self.save_name, self.save_button])

        # Columns for structure info
        self.ui_struct_checkboxes = []
        self.ui_struct_vol = []
        self.ui_struct_x = []
        self.ui_struct_y = []
        if self.struct_info:
            self.ui_struct_checkboxes.append(
                ipyw.HTML(value="<b>Structures:</b>"))
            vol_units = self.vol_units if self.vol_units != "mm" \
                else "mm<sup>3</sup>"
            self.ui_struct_vol.append(ipyw.HTML(
                value=f"<b>Volume ({vol_units})</b>"))
            self.ui_struct_x.append(ipyw.HTML())
            self.ui_struct_y.append(ipyw.HTML())

        # Make checkbox for each structure
        for s in self.im.structs:
            s.checkbox = ipyw.Checkbox(value=True, description=s.name_nice)
            self.ui_struct_checkboxes.append(s.checkbox)
            if not self.struct_info:
                self.lower_ui.append(s.checkbox)
            else:
                fmt = "{:.0f}" if self.vol_units == "ml" else "{:.0f}"
                self.ui_struct_vol.append(ipyw.Label(
                    value=fmt.format(s.volume[self.vol_units])))
                s.ui_x = ipyw.Label()
                s.ui_y = ipyw.Label()
                self.ui_struct_x.append(s.ui_x)
                self.ui_struct_y.append(s.ui_y)

        if self.struct_info:
            self.update_struct_info()
            layout = ipyw.Layout(align_items="center",
                                 padding="0px 0px 0px 50px")
            self.lower_ui.append(ipyw.HBox([
                ipyw.VBox(self.ui_struct_checkboxes),
                ipyw.VBox(self.ui_struct_vol,
                          layout=ipyw.Layout(align_items="center")),
                ipyw.VBox(self.ui_struct_x, layout=layout),
                ipyw.VBox(self.ui_struct_y, layout=layout)
            ]))

    def update_struct_info(self):
        """Update structure info UI to reflect current view/slice."""

        if not self.struct_info:
            return

        # Update column headers
        x, y = _plot_axes[self.view]
        self.ui_struct_x[0].value = f"<b>{x} length ({self.length_units})</b>"
        self.ui_struct_y[0].value = f"<b>{y} length ({self.length_units})</b>"

        # Update column values
        fmt = "{:.1f}" if self.length_units == "mm" else "{:.0f}"
        for s in self.im.structs:
            extents = s.get_extents(self.view, self.slice[self.view],
                                    self.length_units)
            extent_strs = []
            for ex in extents:
                if ex is None:
                    extent_strs.append("—")
                else:
                    extent_strs.append(fmt.format(ex))
            s.ui_x.value = extent_strs[0]
            s.ui_y.value = extent_strs[1]

    def update_struct_slider(self):
        """Update range and description of structure slider."""

        self.struct_plot_type = self.ui_struct_plot_type.value
        if self.struct_plot_type == "mask":
            self.ui_struct_slider.disabled = False
            self.ui_struct_slider.min = 0
            self.ui_struct_slider.max = 1
            self.ui_struct_slider.step = 0.1
            self.ui_struct_slider.value = self.struct_opacity
            self.ui_struct_slider.description = 'Structure opacity'
            self.ui_struct_slider.readout_format = '.1f'
        elif self.struct_plot_type == "contour":
            self.ui_struct_slider.disabled = False
            self.ui_struct_slider.min = 1
            self.ui_struct_slider.max = 8
            self.ui_struct_slider.value = self.struct_linewidth
            self.ui_struct_slider.step = 1
            self.ui_struct_slider.description = 'Structure linewidth'
            self.ui_struct_slider.readout_format = '.0f'
        else:
            self.ui_struct_slider.disabled = True

    def set_callbacks(self):
        """Set up matplotlib callback functions for interactive plotting."""

        self.im.fig.canvas.mpl_connect('key_press_event', self.on_key)
        self.im.fig.canvas.mpl_connect('scroll_event', self.on_scroll)
        self.callbacks_set = True

    def on_key(self, event):
        """Events run on keypress outside jupyter notebook."""

        # Settings
        n_small = 1
        n_big = 5

        # Press v to change view
        if event.key == "v":
            next_view = {"x-y": "y-z", "y-z": "x-z", "x-z": "x-y"}
            self.ui_view.value = next_view[self.ui_view.value]

        # Press d to change dose opacity
        elif event.key == "d":
            if self.has_dose:
                doses = [0, 0.15, 0.35, 0.5, 1]
                next_dose = {doses[i]: doses[i + 1] if i + 1 < len(doses)
                             else doses[0] for i in range(len(doses))}
                diffs = [abs(d - self.ui_dose.value) for d in doses]
                current = doses[diffs.index(min(diffs))]
                self.dose_slider.value = next_dose[current]

        # Press m to switch mask on and off
        elif event.key == "m":
            if self.has_mask:
                self.ui_mask.value = not self.ui_mask.value

        # Press c to change structure plot type
        elif event.key == "c":
            if self.has_structs:
                next_type = {"mask": "contour", "contour": "none",
                             "none": "mask"}
                self.ui_struct_plot_type.value = \
                    next_type[self.ui_struct_plot_type.value]

        #  # Press i to invert comparisons
        #  elif event.key == "i":
            #  if self.show_cb:
                #  self.invert_cb.value = not self.invert_cb.value
            #  if self.overlay:
                #  self.invert_overlay.value = not self.invert_overlay.value
            #  if self.show_diff:
                #  self.invert_diff.value = not self.invert_diff.value

        #  # Press o to change overlay opacity
        #  elif event.key == "o":
            #  if self.overlay:
                #  ops = [0.2, 0.35, 0.5, 0.65, 0.8]
                #  next_op = {ops[i]: ops[i + 1] if i + 1 < len(ops)
                             #  else ops[0] for i in range(len(ops))}
                #  diffs = [abs(op - self.overlay_slider.value) for op in ops]
                #  current = ops[diffs.index(min(diffs))]
                #  self.overlay_slider.value = next_op[current]

        # Press j to jump between structures
        elif event.key == "j" and self.has_structs:
            structs = self.ui_struct_jump.options
            current_idx = structs.index(self.current_struct)
            new_idx = current_idx + 1
            if new_idx == len(structs):
                new_idx = 0
            new_struct = structs[new_idx]
            self.ui_struct_jump.value = new_struct

        # Press arrow keys to scroll through many slices
        elif event.key == "left":
            self.decrease_slice(n_small)
        elif event.key == "right":
            self.increase_slice(n_small)
        elif event.key == "down":
            self.decrease_slice(n_big)
        elif event.key == "up":
            self.increase_slice(n_big)

        else:
            return
        
        # Remake plot
        self.plot()

    def on_scroll(self, event):
        """Events run on scroll outside jupyter notebook."""

        if event.button == "up":
            self.increase_slice()
        elif event.button == "down":
            self.decrease_slice()
        else:
            return

        # Remake plot
        self.plot()

    def increase_slice(self, n=1):
        """Increase slice slider value by n slices."""

        new_val = self.ui_slice.value + n * self.ui_slice.step
        if new_val <= self.ui_slice.max:
            self.ui_slice.value = new_val
        else:
            self.ui_slice.value = self.ui_slice.max

    def decrease_slice(self, n):
        """Decrease slice slider value by n slices."""

        new_val = self.ui_slice.value - n * self.ui_slice.step
        if new_val >= self.ui_slice.min:
            self.ui_slice.value = new_val
        else:
            self.ui_slice.value = self.ui_slice.min

    def update_slice_slider(self):
        """Update the slice slider to show the axis corresponding to the
        current view, with value set to the last value used on that axis."""

        if not self.own_ui_slice:
            return

        # Get new min and max
        ax = _slider_axes[self.view]
        if self.im.scale_in_mm:
            new_min = min(self.im.lims[ax])
            new_max = max(self.im.lims[ax])
        else:
            new_min = 1
            new_max = self.im.n_voxels[ax]

        # Set to widest range of new and old values
        if new_min < self.ui_slice.min:
            self.ui_slice.min = new_min
        if new_max > self.ui_slice.max:
            self.ui_slice.max = new_max

        # Set new value
        val = self.slice_to_slider(self.slice[self.view])
        self.ui_slice.value = val

        # Set to final axis limits
        if self.ui_slice.min != new_min:
            self.ui_slice.min = new_min
        if self.ui_slice.max != new_max:
            self.ui_slice.max = new_max

        # Set step and description
        self.ui_slice.step = abs(self.im.voxel_sizes[ax]) if \
            self.im.scale_in_mm else 1
        self.update_slice_slider_desc()

    def update_slice_slider_desc(self):
        """Update slice slider description to reflect current axis and
        position."""

        if not self.own_ui_slice:
            return
        ax = _slider_axes[self.view]
        if self.im.scale_in_mm:
            self.ui_slice.description = f"{ax} (mm)"
        else:
            pos = self.im.slice_to_pos(
                self.slider_to_sl(self.ui_slice.value), ax)
            self.ui_slice.description = f"{ax} ({pos:.1f} mm)"

    def jump_to_struct(self):
        """Jump to the mid slice of a structure."""

        if self.ui_struct_jump.value == "":
            return

        self.current_struct = self.ui_struct_jump.value
        struct = self.structs_for_jump[self.current_struct]
        mid_slice = int(np.mean(list(struct.contours[self.view].keys())))
        self.ui_slice.value = self.slice_to_slider(
            mid_slice, _slider_axes[self.view])
        self.ui_struct_jump.value = ""

    def show(self, show=True):
        """Display plot and UI."""

        if self.in_notebook:
            ImageViewer.show_in_notebook(self)
        else:
            self.plot()
            if show:
                plt.show()

    def show_in_notebook(self):
        """Display interactive output in a jupyter notebook."""

        from IPython.display import display
        ui_kw = {str(np.random.rand()): ui for ui in self.all_ui if
                 hasattr(ui, "value")}
        self.out = ipyw.interactive_output(self.plot, ui_kw)
        to_display = [self.upper_ui_box, self.out]
        if len(self.lower_ui):
            to_display.append(self.lower_ui_box)
        display(*to_display)

    def set_slice_and_view(self):
        """Get the current slice and view to plot from the UI."""

        # Get view
        view = self.ui_view.value
        if self.view != view:
            self.view = view
            self.update_slice_slider()

        # Get slice
        self.jump_to_struct()
        self.slice[self.view] = self.slider_to_sl(self.ui_slice.value)
        if not self.im.scale_in_mm:
            self.update_slice_slider_desc()

        # Get HU range
        self.v_min_max = {"vmin": self.ui_hu.value[0],
                          "vmax": self.ui_hu.value[1]}

    def plot(self, **kwargs):
        """Plot a slice with current settings."""

        if self.plotting:
            return
        self.plotting = True
        self.set_slice_and_view()

        # Get main image settings
        mpl_kwargs = self.v_min_max
        if self.mpl_kwargs is not None:
            mpl_kwargs.update(self.mpl_kwargs)

        # Get dose settings
        dose_kwargs = {}
        if self.im.has_dose:
            dose_kwargs = {"alpha": self.ui_dose.value}
            if self.dose_kwargs is not None:
                dose_kwargs.update(self.dose_kwargs)

        # Get jacobian settings
        jacobian_kwargs = {}
        if self.im.has_jacobian:
            jacobian_kwargs = {"alpha": self.ui_jac_opacity.value,
                               "vmin": self.ui_jac_range.value[0],
                               "vmax": self.ui_jac_range.value[1]}
            if self.jacobian_kwargs is not None:
                jacobian_kwargs.update(jacobian_kwargs)

        # Get structure settings
        self.update_struct_info()
        if self.ui_struct_plot_type.value != self.struct_plot_type:
            self.update_struct_slider()
        if self.struct_plot_type == "contour":
            self.struct_linewidth = self.ui_struct_slider.value
            struct_kwargs = {"linewidth": self.struct_linewidth}
        elif self.struct_plot_type == "mask":
            self.struct_opacity = self.ui_struct_slider.value
            struct_kwargs = {"alpha": self.struct_opacity}
        else:
            struct_kwargs = {}
        for s in self.im.structs:
            s.visible = s.checkbox.value

        # Get axes
        ax = None
        if not self.in_notebook and hasattr(self.im, "ax"):
            ax = getattr(self.im, "ax")
            ax.clear()

        # Make plot
        self.im.plot(self.view,
                     self.slice[self.view],
                     #  ax=ax,
                     gs=self.gs,
                     mpl_kwargs=mpl_kwargs,
                     figsize=self.figsize,
                     colorbar=self.colorbar,
                     masked=self.ui_mask.value,
                     invert_mask=self.invert_mask,
                     mask_colour=self.mask_colour,
                     dose_kwargs=dose_kwargs,
                     jacobian_kwargs=jacobian_kwargs,
                     df_plot_type=self.ui_df.value,
                     df_spacing=self.df_spacing,
                     df_kwargs=self.df_kwargs,
                     struct_plot_type=self.struct_plot_type,
                     struct_kwargs=struct_kwargs,
                     struct_legend=self.struct_legend,
                     legend_loc=self.legend_loc,
                     annotate_slice=self.annotate_slice,
                     show=False)
        self.plotting = False

        # Ensure callbacks are set if outside jupyter
        if not self.in_notebook and not self.callbacks_set:
            self.set_callbacks()

        # Update figure
        if not self.in_notebook:
            self.im.fig.canvas.draw_idle()
            self.im.fig.canvas.flush_events()

    def save_fig(self, _=None):
        """Save figure to a file."""

        self.im.fig.savefig(self.save_name.value)


class OrthogViewer(ImageViewer):
    """ImageViewer with an orthgonal view displayed."""

    def make_image(self, *args, **kwargs):
        """Set up image object."""
        return OrthogonalImage(*args, **kwargs)

    def jump_to_struct(self):
        """Jump to mid slice of a structure."""

        if self.ui_struct_jump.value == "":
            return

        struct = self.structs_for_jump[self.ui_struct_jump.value]
        ImageViewer.jump_to_struct(self)

        orthog_view = _orthog[self.view]
        mid_slice = int(np.mean(list(struct.contours[orthog_view].keys())))
        self.im.orthog_slices[_slider_axes[orthog_view]] = mid_slice


def in_notebook():
    try:
        shell = get_ipython().__class__.__name__
        if shell == 'ZMQInteractiveShell':
            return True
        else:
            return False
    except NameError:
        return False


def write_translation_to_file(
    output_file, dx=0, dy=0, dz=0, input_file=None, overwrite=False
):

    """Open an existing elastix transformation file and create a new
    version with the translation parameters either replaced or added to the
    current user-created translation in the displayed figure.

    Parameters
    ----------
    output_file : string
        Name of the output file to produce.

    input_file : string, default=None
        Path to an Elastix translation file to use as an input.

    dx, dy, dz : float, default=None
        Translations (in mm) to add to the initial translations in the
        input_file.

    overwrite : bool, default=False
        If True, the shifts will be overwritten. If False, they will be added.
    """

    # Make dictionary of shifts
    delta = {"x": dx, "y": dy, "z": dz}

    # Create elastix formatted text
    if input_file is not None:

        infile = open(input_file, "r")

        # Reverse directions of deltas for consistency with elastix
        delta = {ax: -d for ax, d in delta.items()}

        # Create output text
        out_text = ""
        for line in infile:
            if len(line) == 1:
                out_text += "\n"
                continue
            words = line.split()
            if words[0] == "(TransformParameters":
                old_vals = {
                    "x": float(words[1]),
                    "y": float(words[2]),
                    "z": float(words[3][:-1]),
                }
                new_vals = {}
                for ax, old_val in old_vals.items():
                    if delta[ax] is None:
                        new_vals[ax] = old_vals[ax]
                    else:
                        if overwrite:
                            new_vals[ax] = delta[ax]
                        else:
                            new_vals[ax] = old_vals[ax] + delta[ax]
                new_line = words[0]
                for val in new_vals.values():
                    new_line += " " + str(val)
                new_line += ")\n"
                out_text += new_line
            else:
                out_text += line

    # Make simple text
    else:
        out_text = ''.join(f'{ax} {delta[ax]}\n' for ax in delta)

    # Write to output
    outfile = open(output_file, "w")
    outfile.write(out_text)
    outfile.close()
<<<<<<< HEAD
    if os.path.normpath(input_file) == os.path.normpath(output_file):
        print("Overwrote translation file:", output_file)
    else:
        print("Wrote new translation file:", output_file)


def new_shrunk_to_aspect(self, box_aspect, container=None, fig_aspect=1.0):
    """
    Return a copy of the :class:`Bbox`, shrunk so that it is as
    large as it can be while having the desired aspect ratio,
    *box_aspect*.  If the box coordinates are relative---that
    is, fractions of a larger box such as a figure---then the
    physical aspect ratio of that figure is specified with
    *fig_aspect*, so that *box_aspect* can also be given as a
    ratio of the absolute dimensions, not the relative dimensions.
    """
    if box_aspect <= 0 or fig_aspect <= 0:
        raise ValueError("'box_aspect' and 'fig_aspect' must be positive")
    if container is None:
        container = self
    w, h = container.size
    H = w * box_aspect / fig_aspect
    W = h * fig_aspect / box_aspect
    H = h
    return matplotlib.transforms.Bbox([self._points[0],
                                       self._points[0] + (W, H)])

# Matplotlib settings
matplotlib.rcParams["figure.figsize"] = (7.4, 4.8)
matplotlib.rcParams["font.serif"] = "Times New Roman"
matplotlib.rcParams["font.family"] = "serif"
matplotlib.rcParams["font.size"] = 14.0
=======
    print("Wrote translation to file:", output_file)
>>>>>>> be5b5903
<|MERGE_RESOLUTION|>--- conflicted
+++ resolved
@@ -1709,39 +1709,4 @@
     outfile = open(output_file, "w")
     outfile.write(out_text)
     outfile.close()
-<<<<<<< HEAD
-    if os.path.normpath(input_file) == os.path.normpath(output_file):
-        print("Overwrote translation file:", output_file)
-    else:
-        print("Wrote new translation file:", output_file)
-
-
-def new_shrunk_to_aspect(self, box_aspect, container=None, fig_aspect=1.0):
-    """
-    Return a copy of the :class:`Bbox`, shrunk so that it is as
-    large as it can be while having the desired aspect ratio,
-    *box_aspect*.  If the box coordinates are relative---that
-    is, fractions of a larger box such as a figure---then the
-    physical aspect ratio of that figure is specified with
-    *fig_aspect*, so that *box_aspect* can also be given as a
-    ratio of the absolute dimensions, not the relative dimensions.
-    """
-    if box_aspect <= 0 or fig_aspect <= 0:
-        raise ValueError("'box_aspect' and 'fig_aspect' must be positive")
-    if container is None:
-        container = self
-    w, h = container.size
-    H = w * box_aspect / fig_aspect
-    W = h * fig_aspect / box_aspect
-    H = h
-    return matplotlib.transforms.Bbox([self._points[0],
-                                       self._points[0] + (W, H)])
-
-# Matplotlib settings
-matplotlib.rcParams["figure.figsize"] = (7.4, 4.8)
-matplotlib.rcParams["font.serif"] = "Times New Roman"
-matplotlib.rcParams["font.family"] = "serif"
-matplotlib.rcParams["font.size"] = 14.0
-=======
-    print("Wrote translation to file:", output_file)
->>>>>>> be5b5903
+    print("Wrote translation to file:", output_file)